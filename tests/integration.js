'use strict';

const _ = require('lodash')
  , os = require('os')
  , path = require('path')
  , expect = require('expect.js')
  , graphql = require('graphql').graphql
  , GraphQLList = require('graphql').GraphQLList
  , GraphQLObjectType = require('graphql').GraphQLObjectType
  , mainModule = require('../')
  , models = require('./setup/models')
  , IntegrationTestSession = require('./setup/IntegrationTestSession');

describe('integration tests', () => {
  let session;

  before(() => {
    session = new IntegrationTestSession({
      knex: {
        client: 'sqlite3',
        useNullAsDefault: true,
        connection: {
          filename: path.join(os.tmpdir(), 'graphql-objection.db')
        }
      }
    });
  });

  before(() => {
    return session.createTables();
  });

  before(() => {
    return session.models.Movie.query().insertWithRelated([{
      name: 'The terminator',
      releaseDate: '1984-10-26',

      actors: [{
        "#id": 'arnold',
        firstName: 'Arnold',
        lastName: 'Schwarzenegger',
        gender: 'Male',
        age: 73,

        addresses: [{
          street: 'Arnoldlane 12',
          city: 'Arnoldova',
          zipCode: '123456'
        }],

        parent: {
          firstName: 'Gustav',
          lastName: 'Schwarzenegger',
          gender: 'Male',
          age: 98,

          addresses: [{
            street: 'Gustavroad 64',
            city: 'Gustavia',
            zipCode: '654321'
          }]
        }
      }, {
        firstName: 'Michael',
        lastName: 'Biehn',
        gender: 'Male',
        age: 45
      }],

      reviews: [{
        title: 'Great movie',
        stars: 5,
        text: 'Awesome',

        reviewer: {
          "#id": 'randomDudette',
          firstName: 'Some',
          lastName: 'Random-Dudette',
          gender: 'Female',
          age: 20
        }
      }, {
        title: 'Changed my mind',
        stars: 4,
        text: 'Now I thing this is semi-awesome',

        reviewer: {
          "#ref": 'randomDudette'
        }
      }]
    }, {
      name: 'Terminator 2: Judgment Day',
      releaseDate: '1991-07-03',

      actors: [{
        "#ref": 'arnold'
      }]
    }, {
      name: 'Predator',
      releaseDate: '1987-07-12',

      actors: [{
        "#ref": 'arnold'
      }]
    }]);
  });

  describe('list fields', () => {
    let schema;

    beforeEach(() => {
      schema = mainModule
        .builder()
        .model(session.models.Person, {listFieldName: 'people'})
        .model(session.models.Movie)
        .model(session.models.Review)
        .build();
    });

    it('knex instance can be provided as the root value', () => {
      // Create a schema with unbound models. This test would fail if the
      // knex didn't get bound to the models inside the SchemaQueryBuilder.
      schema = mainModule
        .builder()
        .model(models.Person, {listFieldName: 'people'})
        .model(models.Movie)
        .model(models.Review)
        .build();

      return graphql(schema, '{ people { firstName } }', {
        knex: session.knex
      }).then(res => {
        expect(res.data.people).to.eql([{
          firstName: 'Gustav'
        }, {
          firstName: 'Michael'
        }, {
          firstName: 'Some'
        }, {
          firstName: 'Arnold'
        }]);
      });
    });

    it('the last argument can have an onQuery hook', () => {
      let onQueryCtx;

      return graphql(schema, '{ people { firstName } }', {
        some: 'stuff',
        onQuery(builder, ctx) {
          builder.where('firstName', 'Michael');
          onQueryCtx = ctx;
        }
      }).then(res => {
        expect(res.data.people).to.eql([{
          firstName: 'Michael'
        }]);
      }).then(() => {
        expect(onQueryCtx.some).to.equal('stuff');
      });
    });

    it('root should have `people` field', () => {
      return graphql(schema, '{ people { firstName } }').then(res => {
        expect(res.data.people).to.eql([{
          firstName: 'Gustav'
        }, {
          firstName: 'Michael'
        }, {
          firstName: 'Some'
        }, {
          firstName: 'Arnold'
        }]);
      });
    });

    it('root should have `movies` field', () => {
      return graphql(schema, '{ movies(orderByDesc: name) { name } }').then(res => {
        expect(res.data.movies).to.eql([{
          name: 'The terminator'
        }, {
          name: 'Terminator 2: Judgment Day'
        }, {
          name: 'Predator'
        }]);
      });
    });

    it('root should have `reviews` field', () => {
      return graphql(schema, '{ reviews { title } }').then(res => {
        expect(res.data.reviews).to.eql([{
          title: 'Great movie'
        }, {
          title: 'Changed my mind'
        }]);
      });
    });

    it('`people` field should have all properties defined in the Person model\'s jsonSchema', () => {
      return graphql(schema, '{ people { id, age, gender, firstName, lastName, parentId, addresses { street, city, zipCode } } }').then(res => {
        expect(res.data.people).to.eql([{
          id: 1,
          age: 98,
          firstName: 'Gustav',
          lastName: 'Schwarzenegger',
          gender: 'Male',
          parentId: null,
          addresses: [{
            street: 'Gustavroad 64',
            city: 'Gustavia',
            zipCode: '654321'
          }]
        }, {
          id: 2,
          age: 45,
          firstName: 'Michael',
          lastName: 'Biehn',
          gender: 'Male',
          parentId: null,
          addresses: null
        }, {
          id: 3,
          age: 20,
          firstName: 'Some',
          lastName: 'Random-Dudette',
          gender: 'Female',
          parentId: null,
          addresses: null
        }, {
          id: 4,
          age: 73,
          firstName: 'Arnold',
          lastName: 'Schwarzenegger',
          gender: 'Male',
          parentId: 1,
          addresses: [{
            street: 'Arnoldlane 12',
            city: 'Arnoldova',
            zipCode: '123456'
          }]
        }]);
      });
    });

    describe('#argFactory', () => {

      it('should register custom filter arguments', () => {
        schema = mainModule
          .builder()
          .model(session.models.Person, {listFieldName: 'people'})
          .model(session.models.Movie)
          .model(session.models.Review)
          .argFactory((fields, modelClass) => {
            const args = {};

            _.each(fields, (field, propName) => {
              const columnName = modelClass.propertyNameToColumnName(propName);

              if (field.type instanceof GraphQLObjectType || field.type instanceof GraphQLList) {
                return;
              }

              args[propName + 'EqualsReverse'] = {
                type: field.type,
                query: (query, value) => {
                  query.where(columnName, '=', value.split('').reverse().join(''));
                }
              };
            });

            return args;
          })
          .build();

        return graphql(schema, '{ people(firstNameEqualsReverse: "dlonrA", lastNameEqualsReverse: "reggenezrawhcS") { firstName } }', session.knex).then(res => {
          expect(res.data.people).to.eql([{
            firstName: 'Arnold'
          }]);
        });
      });

    });

    describe('#defaultArgNames', () => {

      it('should change the names/postfixes of the default arguments', () => {
        schema = mainModule
          .builder()
          .model(session.models.Person, {listFieldName: 'people'})
          .model(session.models.Movie)
          .model(session.models.Review)
          .defaultArgNames({
            "eq": '_eq',
            "gt": '_gt',
            "gte": '_gte',
            "lt": '_lt',
            "lte": '_lte',
            "like": '_like',
            "likeNoCase": '_like_no_case',
            "in": '_in',
            "notIn": '_not_in',
            "orderBy": 'order_by',
            "orderByDesc": 'order_by_desc',
            "range": "range"
          })
          .build();

        return graphql(schema, '{ people(firstName_eq: "Arnold", lastName_in: ["Schwarzenegger", "Random-Dudette"], order_by: age) { firstName } }', session.knex).then(res => {
          expect(res.data.people).to.eql([{
            firstName: 'Arnold'
          }]);
        });
      });

    });

    describe('relations', () => {

      it('`people` should have all the relations of a Person model', () => {
        return graphql(schema, '{ people { firstName, parent { firstName }, children { firstName }, movies { name }, reviews { title } } }').then(res => {
          const arnold = _.find(res.data.people, {firstName: 'Arnold'});

          expect(arnold).to.eql({
            firstName: 'Arnold',
            children: [],
            reviews: [],
            parent: {
              firstName: 'Gustav'
            },
            movies: [{
              name: 'The terminator'
            }, {
              name: 'Terminator 2: Judgment Day'
            }, {
              name: 'Predator'
            }]
          });
        });
      });

      it('`movies` should have all the relations of a Movies model', () => {
        return graphql(schema, '{ movies { name, releaseDate, actors { firstName }, reviews { title } } }').then(res => {
          const terminator = _.find(res.data.movies, {name: 'The terminator'});

          expect(terminator).to.eql({
            name: 'The terminator',
            releaseDate: '1984-10-26',
            actors: [{
              firstName: 'Arnold'
            }, {
              firstName: 'Michael'
            }],
            reviews: [{
              title: 'Great movie'
            }, {
              title: 'Changed my mind'
            }]
          });
        });
      });

      it('`reviews` should have all the relations of a Review model', () => {
        return graphql(schema, '{ reviews { title, reviewer { firstName }, movie { name } } }').then(res => {
          const greatMovie = _.find(res.data.reviews, {title: 'Great movie'});

          expect(greatMovie).to.eql({
            title: 'Great movie',
            reviewer: {
              firstName: 'Some'
            },
            movie: {
              name: 'The terminator'
            }
          });
        });
      });

      it('should be able to fetch nested relations', () => {
        return graphql(schema, '{ movies { id, name, actors { id, firstName, movies { name } }, reviews { id, title, reviewer { id, firstName } } } }').then(res => {
          const terminator = _.find(res.data.movies, {name: 'The terminator'});

          expect(terminator).to.eql({
            id: 1,
            name: 'The terminator',
            actors: [{
              id: 4,
              firstName: 'Arnold',

              movies: [{
                name: 'The terminator'
              }, {
                name: 'Terminator 2: Judgment Day'
              }, {
                name: 'Predator'
              }]
            }, {
              id: 2,
              firstName: 'Michael',

              movies: [{
                name: 'The terminator'
              }]
            }],

            reviews: [{
              id: 1,
              title: 'Great movie',

              reviewer: {
                id: 3,
                firstName: 'Some'
              }
            }, {
              id: 2,
              title: 'Changed my mind',

              reviewer: {
                id: 3,
                firstName: 'Some'
              }
            }]
          });
        });
      });

    });

    describe('arguments', () => {

      it('each property name should work as a `==` filter', () => {
        return graphql(schema, '{ people(age: 73) { firstName } }').then(res => {
          expect(res.data.people).to.eql([{
            firstName: 'Arnold'
          }]);
        });
      });

      it('adding \'Gt\' after a property name should create a `>` filter', () => {
        return graphql(schema, '{ people(ageGt: 73) { firstName } }').then(res => {
          expect(res.data.people).to.eql([{
            firstName: 'Gustav'
          }]);
        });
      });

      it('adding \'Gte\' after a property name should create a `>=` filter', () => {
        return graphql(schema, '{ people(ageGte: 73) { firstName } }').then(res => {
          expect(res.data.people).to.eql([{
            firstName: 'Gustav'
          }, {
            firstName: 'Arnold'
          }]);
        });
      });

      it('adding \'Lt\' after a property name should create a `<` filter', () => {
        return graphql(schema, '{ people(ageLt: 73) { firstName } }').then(res => {
          expect(res.data.people).to.eql([{
            firstName: 'Michael'
          }, {
            firstName: 'Some'
          }]);
        });
      });

      it('adding \'Lte\' after a property name should create a `<=` filter', () => {
        return graphql(schema, '{ people(ageLte: 73) { firstName } }').then(res => {
          expect(res.data.people).to.eql([{
            firstName: 'Michael'
          }, {
            firstName: 'Some'
          }, {
            firstName: 'Arnold'
          }]);
        });
      });

      it('adding \'Like\' after a property name should create a `like` filter', () => {
        return graphql(schema, '{ people(lastNameLike: "%egg%") { firstName } }').then(res => {
          expect(res.data.people).to.eql([{
            firstName: 'Gustav'
          }, {
            firstName: 'Arnold'
          }]);
        });
      });

      it('adding \'LikeNoCase\' after a property name should create a case insensitive `like` filter', () => {
        return graphql(schema, '{ people(lastNameLikeNoCase: "sch%") { firstName } }').then(res => {
          expect(res.data.people).to.eql([{
            firstName: 'Gustav'
          }, {
            firstName: 'Arnold'
          }]);
        });
      });

      it('adding \'In\' after a property name should create an `in` filter', () => {
        return graphql(schema, '{ people(ageIn: [45, 98]) { firstName } }').then(res => {
          expect(res.data.people).to.eql([{
            firstName: 'Gustav'
          }, {
            firstName: 'Michael'
          }]);
        });
      });

      it('adding \'NotIn\' after a property name should create an `not in` filter', () => {
        return graphql(schema, '{ people(ageNotIn: [45, 98]) { firstName } }').then(res => {
          expect(res.data.people).to.eql([{
            firstName: 'Some'
          }, {
            firstName: 'Arnold'
          }]);
        });
      });

      it('adding \'IsNull: true\' after a property name should create an `is null` filter', () => {
        return graphql(schema, '{ people(parentIdIsNull: true) { firstName } }').then(res => {
          expect(res.data.people).to.eql([{
            firstName: 'Gustav'
          }, {
            firstName: 'Michael'
          }, {
            firstName: 'Some'
          }]);
        });
      });

      it('adding \'IsNull: false\' after a property name should create an `not null` filter', () => {
        return graphql(schema, '{ people(parentIdIsNull: false) { firstName } }').then(res => {
          expect(res.data.people).to.eql([{
            firstName: 'Arnold'
          }]);
        });
      });

      it('orderBy should order by the given property', () => {
        return graphql(schema, '{ people(orderBy: age) { firstName, age } }').then(res => {
          expect(res.data.people).to.eql([{
            firstName: 'Some',
            age: 20
          }, {
            firstName: 'Michael',
            age: 45
          }, {
            firstName: 'Arnold',
            age: 73
          }, {
            firstName: 'Gustav',
            age: 98
          }]);
        });
      });

      it('orderByDesc should order by the given property in descending order', () => {
        return graphql(schema, '{ people(orderByDesc: age) { firstName, age } }').then(res => {
          expect(res.data.people).to.eql([{
            firstName: 'Gustav',
            age: 98
          }, {
            firstName: 'Arnold',
            age: 73
          }, {
            firstName: 'Michael',
            age: 45
          }, {
            firstName: 'Some',
            age: 20
          }]);
        });
      });

      it('range should select a range', () => {
        return graphql(schema, '{ people(range: [1, 2], orderBy: age) { firstName, age } }').then(res => {
          expect(res.data.people).to.eql([{
            firstName: 'Michael',
            age: 45
          }, {
            firstName: 'Arnold',
            age: 73
          }]);
        });
      });

      it('jsonSchema enums should be usable as GraphQL enums', () => {
        return graphql(schema, '{ people(gender: Male) { firstName } }').then(res => {
          expect(res.data.people).to.eql([{
            firstName: 'Gustav'
          }, {
            firstName: 'Michael'
          }, {
            firstName: 'Arnold'
          }]);
        });
      });

      describe('relations', () => {

        it('relations should take the same arguments as root fields (1)', () => {
          return graphql(schema, '{ person(firstName: "Arnold") { movies(releaseDateGt: "1987-01-01", orderBy: releaseDate) { name } } }').then(res => {
            expect(res.data.person).to.eql({
              movies: [{
                name: 'Predator'
              }, {
                name: 'Terminator 2: Judgment Day'
              }]
            });
          });
        });

        it('relations should take the same arguments as root fields (2)', () => {
          return graphql(schema, '{ person(firstName: "Arnold") { movies(releaseDateGt: "1987-01-01", orderByDesc: releaseDate) { name } } }').then(res => {
            expect(res.data.person).to.eql({
              movies: [{
                name: 'Terminator 2: Judgment Day'
              }, {
                name: 'Predator'
              }]
            });
          });
        });

        it('relations should take the same arguments as root fields (3)', () => {
          return graphql(schema, '{ person(firstName: "Arnold") { movies(releaseDateLte: "1987-01-01", orderBy: releaseDate) { name } } }').then(res => {
            expect(res.data.person).to.eql({
              movies: [{
                name: 'The terminator'
              }]
            });
          });
        });

        it('nested relations should take the same arguments as root fields', () => {
          return graphql(schema, '{ person(firstName: "Arnold") { movies(name: "The terminator") { name, actors(firstNameLikeNoCase : "%chae%") { firstName } } } }').then(res => {
            expect(res.data.person).to.eql({
              movies: [{
                name: 'The terminator',
                actors: [{
                  firstName: 'Michael'
                }]
              }]
            });
          });
        });

      });

    });

  });

  describe('single fields', () => {
    let schema;

    before(() => {
      schema = mainModule
        .builder()
        .model(session.models.Person, {listFieldName: 'people'})
        .model(session.models.Movie)
        .model(session.models.Review)
        .build();
    });

    it('root should have `person` field', () => {
      return graphql(schema, '{ person(id: 1) { firstName } }').then(res => {
        expect(res.data.person).to.eql({
          firstName: 'Gustav'
        });
      });
    });

    it('root should have `movie` field', () => {
      return graphql(schema, '{ movie(nameLikeNoCase: "%terminator 2%") { name } }').then(res => {
        expect(res.data.movie).to.eql({
          name: 'Terminator 2: Judgment Day'
        });
      });
    });

    it('root should have `review` field', () => {
      return graphql(schema, '{ review(id: 1) { title } }').then(res => {
        expect(res.data.review).to.eql({
          title: 'Great movie'
        });
      });
    });

    it('single fields should have all the same arguments and relations as the list fields', () => {
      return graphql(schema, '{ person(firstName: "Arnold") { movies(name: "The terminator") { name, actors(firstNameLikeNoCase : "%chae%") { firstName } } } }').then(res => {
        expect(res.data.person).to.eql({
          movies: [{
            name: 'The terminator',
            actors: [{
              firstName: 'Michael'
            }]
          }]
        });
      });
    });

  });

<<<<<<< HEAD
  describe('Fragment Queries', () => {
=======
  describe('Queries with variables', () => {
>>>>>>> 1533da2b
    let schema;

    before(() => {
      schema = mainModule
        .builder()
        .model(session.models.Person, {listFieldName: 'people'})
        .model(session.models.Movie)
        .model(session.models.Review)
        .build();
    });

<<<<<<< HEAD
    it('Fragment spreads should be populated', () => {
      const query = `
        query PersonQuery {
          ...PersonQueryFragment
        }
        fragment PersonQueryFragment on Query {
          person(id: 2) {
            ...PersonFragment
          }
        }
        fragment PersonFragment on Person {
          id
          firstName
          lastName
          movies {
            ...MovieFragment
          }
        }
        fragment MovieFragment on Movie {
          name
          releaseDate
        }`;
      return graphql(schema, query).then(res => {
        expect(res.data.person).to.eql({
          id: 2,
          firstName: 'Michael',
          lastName: 'Biehn',
          movies: [
            {
              name: 'The terminator',
              releaseDate: '1984-10-26'
=======
    it('Variables in queries should be replaced with values before querying', () => {
      const query = `
        query PersonQuery($id: Int, $movie_id: Int) {
          person(id: $id) {
            id
            firstName
            lastName
            movies(id: $movie_id) {
              name
            }
          }
        }`;
      const variableValues = {
        id: 4,
        movie_id: 1
      };
      return graphql(schema, query, null, null, variableValues).then(res => {
        expect(res.data.person).to.eql({
          id: 4,
          firstName: 'Arnold',
          lastName: 'Schwarzenegger',
          movies: [
            {
              name: 'The terminator'
>>>>>>> 1533da2b
            }
          ]
        });
      });
    });
  });

});<|MERGE_RESOLUTION|>--- conflicted
+++ resolved
@@ -701,11 +701,7 @@
 
   });
 
-<<<<<<< HEAD
-  describe('Fragment Queries', () => {
-=======
   describe('Queries with variables', () => {
->>>>>>> 1533da2b
     let schema;
 
     before(() => {
@@ -717,7 +713,49 @@
         .build();
     });
 
-<<<<<<< HEAD
+    it('Variables in queries should be replaced with values before querying', () => {
+      const query = `
+        query PersonQuery($id: Int, $movie_id: Int) {
+          person(id: $id) {
+            id
+            firstName
+            lastName
+            movies(id: $movie_id) {
+              name
+            }
+          }
+        }`;
+      const variableValues = {
+        id: 4,
+        movie_id: 1
+      };
+      return graphql(schema, query, null, null, variableValues).then(res => {
+        expect(res.data.person).to.eql({
+          id: 4,
+          firstName: 'Arnold',
+          lastName: 'Schwarzenegger',
+          movies: [
+            {
+              name: 'The terminator'
+            }
+          ]
+        });
+      });
+    });
+  });
+
+  describe('Fragment Queries', () => {
+    let schema;
+
+    before(() => {
+      schema = mainModule
+        .builder()
+        .model(session.models.Person, {listFieldName: 'people'})
+        .model(session.models.Movie)
+        .model(session.models.Review)
+        .build();
+    });
+
     it('Fragment spreads should be populated', () => {
       const query = `
         query PersonQuery {
@@ -749,32 +787,6 @@
             {
               name: 'The terminator',
               releaseDate: '1984-10-26'
-=======
-    it('Variables in queries should be replaced with values before querying', () => {
-      const query = `
-        query PersonQuery($id: Int, $movie_id: Int) {
-          person(id: $id) {
-            id
-            firstName
-            lastName
-            movies(id: $movie_id) {
-              name
-            }
-          }
-        }`;
-      const variableValues = {
-        id: 4,
-        movie_id: 1
-      };
-      return graphql(schema, query, null, null, variableValues).then(res => {
-        expect(res.data.person).to.eql({
-          id: 4,
-          firstName: 'Arnold',
-          lastName: 'Schwarzenegger',
-          movies: [
-            {
-              name: 'The terminator'
->>>>>>> 1533da2b
             }
           ]
         });
