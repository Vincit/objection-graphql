'use strict';

var _ = require('lodash')
  , utils = require('./utils')
  , objection = require('objection')
  , graphqlRoot = require('graphql')
  , jsonSchemaUtils = require('./jsonSchema')
  , defaultArgFactories = require('./argFactories')
  , GraphQLObjectType = graphqlRoot.GraphQLObjectType
  , GraphQLSchema = graphqlRoot.GraphQLSchema
  , GraphQLList = graphqlRoot.GraphQLList;

// Default arguments that are excluded from the relation arguments.
var omitFromRelationArgs = [
  // We cannot use `range` in the relation arguments since the relations are fetched
  // for multiple objects at a time. Limiting the result set would limit the combined
  // result, and not the individual model's relation.
  "range"
];

class SchemaBuilder {

  constructor() {
    this.models = {};
    this.typeCache = {};
    this.filterIndex = 1;
    this.argFactories = [];
    this.defaultArgNameMap = {
      "eq": 'Eq',
      "gt": 'Gt',
      "gte": 'Gte',
      "lt": 'Lt',
      "lte": 'Lte',
      "like": 'Like',
      "isNull": 'IsNull',
      "likeNoCase": 'LikeNoCase',
      "in": 'In',
      "notIn": 'NotIn',
      "orderBy": 'orderBy',
      "orderByDesc": 'orderByDesc',
      "range": "range"
    };
  }

  model(modelClass, opt) {
    opt = opt || {};

    if (!modelClass.jsonSchema) {
      throw new Error('modelClass must have a jsonSchema');
    }

    this.models[modelClass.tableName] = {
      modelClass: modelClass,
      fields: null,
      args: null,
      opt: opt
    };

    return this;
  };

  defaultArgNames(defaultArgNameMap) {
    this.defaultArgNameMap = defaultArgNameMap;
    return this;
  }

  argFactory(argFactory) {
    this.argFactories.push(argFactory);
    return this;
  }

  build() {
    _.forOwn(this.models, modelData => {
      modelData.fields = jsonSchemaUtils.jsonSchemaToGraphQLFields(modelData.modelClass.jsonSchema, {
        include: modelData.opt.include,
        exclude: modelData.opt.exclude,
        typeNamePrefix: utils.typeNameForModel(modelData.modelClass),
        typeCache: this.typeCache
      });

      modelData.args = this._argsForModel(modelData);
    });

    return new GraphQLSchema({
      query: new GraphQLObjectType({
        name: 'Query',
        fields: () => {
          const fields = {};

          _.forOwn(this.models, (modelData) => {
            const defaultFieldName = fieldNameForModel(modelData.modelClass);
            const singleFieldName = modelData.opt.fieldName || defaultFieldName;
            const listFieldName = modelData.opt.listFieldName || (defaultFieldName + 's');

            fields[singleFieldName] = this._rootSingleField(modelData);
            fields[listFieldName] = this._rootListField(modelData);
          });

          return fields;
        }
      })
    });
  };

  _argsForModel(modelData) {
    const factories = defaultArgFactories(this.defaultArgNameMap, {typeCache: this.typeCache}).concat(this.argFactories);

    return _.reduce(factories, (args, factory) => {
      return _.assign(args, factory(modelData.fields, modelData.modelClass));
    }, {});
  }

  _rootSingleField(modelData) {
    return {
      type: this._typeForModel(modelData),
      args: modelData.args,
      resolve: this._resolverForModel(modelData, (query) => {
        query.first();
      })
    };
  }

  _rootListField(modelData) {
    return {
      type: new GraphQLList(this._typeForModel(modelData)),
      args: modelData.args,
      resolve: this._resolverForModel(modelData)
    };
  }

  _typeForModel(modelData) {
    const typeName = utils.typeNameForModel(modelData.modelClass);

    if (!this.typeCache[typeName]) {
      this.typeCache[typeName] = new GraphQLObjectType({
        name: typeName,
        fields: () => {
          return _.extend({},
            this._attrFields(modelData),
            this._relationFields(modelData)
          )
        }
      });
    }

    return this.typeCache[typeName];
  }

  _attrFields(modelData) {
    return modelData.fields;
  }

  _relationFields(modelData) {
    const fields = {};

    _.forOwn(modelData.modelClass.getRelations(), (relation) => {
      const relationModel = this.models[relation.relatedModelClass.tableName];

      if (!relationModel) {
        // If the relation model has not given for the builder using `model()` method
        // we don't handle the relations that have that class.
        return;
      }

      if (utils.isExcluded(relationModel.opt, relation.name)) {
        // If the property by the relation's name has been excluded, skip this relation.
        return;
      }

      fields[relation.name] = this._relationField(relationModel, relation);
    });

    return fields;
  }

  _relationField(modelData, relation) {
    if (relation instanceof objection.HasOneRelation 
        || relation instanceof objection.BelongsToOneRelation 
        || relation instanceof objection.HasOneThroughRelation) {
      return {
        type: this._typeForModel(modelData),
        args: _.omit(modelData.args, omitFromRelationArgs)
      };
    } else if (relation instanceof objection.HasManyRelation || relation instanceof objection.ManyToManyRelation) {
      return {
        type: new GraphQLList(this._typeForModel(modelData)),
        args: _.omit(modelData.args, omitFromRelationArgs)
      };
    } else {
      throw new Error('relation type "' + relation.name + '" is not supported');
    }
  }

  _resolverForModel(modelData, extraQuery) {
    return (ctx, ignore1, ignore2, data) => {
      ctx = ctx || {};

      const modelClass = modelData.modelClass;
      const ast = (data.fieldASTs || data.fieldNodes)[0];
      const eager = this._buildEager(ast, modelClass, data);
<<<<<<< HEAD
      const argFilter = this._filterForArgs(ast, modelClass);
=======
      const argFilter = this._filterForArgs(ast, modelClass, data.variableValues);
>>>>>>> 1533da2b
      const selectFilter = this._filterForSelects(ast, modelClass);
      const builder = modelClass.query(ctx.knex);

      if (ctx.onQuery) {
        ctx.onQuery(builder, ctx);
      }

      if (argFilter) {
        builder.modify(argFilter);
      }

      if (selectFilter) {
        builder.modify(selectFilter);
      }

      if (extraQuery) {
        builder.modify(extraQuery);
      }

      if (eager.expression) {
        builder.eager(eager.expression, eager.filters);
      }

      return builder.then(toJson);
    };
  }

  _buildEager(astNode, modelClass, astRoot) {
    const filters = {};
    const relations = modelClass.getRelations();

    let numExpressions = 0;
    // Needs to be `var` to prevent an optimization bailout because of
    // `Unsupported let compound assignment`.
    var expression = '';

    for (let i = 0, l = astNode.selectionSet.selections.length; i < l; ++i) {
      const selectionNode = astNode.selectionSet.selections[i];
      const relation = relations[selectionNode.name.value];

      if (relation) {
        // Needs to be `var` to prevent an optimization bailout because of
        // `Unsupported let compound assignment`.
        var relExpr = selectionNode.name.value;

        const selectFilter = this._filterForSelects(selectionNode, relation.relatedModelClass);
        const filterNames = [];

        if (selectFilter) {
          const filterName = 's' + (this.filterIndex++);
          filterNames.push(filterName);
          filters[filterName] = selectFilter;
        }

        if (selectionNode.arguments.length) {
          const argFilter = this._filterForArgs(selectionNode, relation.relatedModelClass, astRoot.variableValues);

          if (argFilter) {
            const filterName = 'f' + (this.filterIndex++);
            filterNames.push(filterName);
            filters[filterName] = argFilter;
          }
        }

        if (filterNames.length) {
          relExpr += '(' + filterNames.join(', ') + ')';
        }

        let subExpr = this._buildEager(selectionNode, relation.relatedModelClass, astRoot);

        if (subExpr.expression.length) {
          relExpr += '.' + subExpr.expression;
          Object.assign(filters, subExpr.filters);
        }

        if (expression.length) {
          expression += ', ';
        }

        expression += relExpr;
        ++numExpressions;
      } else if(selectionNode.kind === 'FragmentSpread') {
        const fragmentSelection = astRoot.fragments[selectionNode.name.value];
        const fragmentExpr = this._buildEager(fragmentSelection, modelClass, astRoot);

        var fragmentExprString = '';
        if (fragmentExpr.expression.length) {
          fragmentExprString += fragmentExpr.expression;
          Object.assign(filters, fragmentExpr.filters);
        }

        if (expression.length) {
          expression += ', ';
        }

        expression += fragmentExprString;
        ++numExpressions;
      }
    }

    if (numExpressions > 1) {
      expression = '[' + expression + ']';
    }

    return {
      expression: expression,
      filters: filters
    };
  }

  _filterForArgs(astNode, modelClass, variableValues) {
    const args = astNode.arguments;

    if (args.length === 0) {
      return null;
    }

    const modelData = this.models[modelClass.tableName];
    const argObjects = new Array(args.length);

    for (let i = 0, l = args.length; i < l; ++i) {
      const arg = args[i];
      let value;

      if(arg.value.kind === 'Variable') {
        value = variableValues[arg.value.name.value];
      } else if (_.has(arg.value, 'value')) {
        value = arg.value.value;
      } else {
        value = _.map(arg.value.values, 'value')
      }

      argObjects[i] = {
        name: arg.name.value,
        value
      };
    }

    return (builder) => {
      for (var i = 0, l = argObjects.length; i < l; ++i) {
        var arg = argObjects[i];
        modelData.args[arg.name].query(builder, arg.value);
      }
    };
  }

  _filterForSelects(astNode, modelClass) {
    return null;
    const relations = modelClass.getRelations();
    const selects = [];
  
    for (let i = 0, l = astNode.selectionSet.selections.length; i < l; ++i) {
      const selectionNode = astNode.selectionSet.selections[i];
      const relation = relations[selectionNode.name.value];

      if (!relation) {
        selects.push(selectionNode.name.value);
      }
    }
  
    if (selects.length === 0) {
      return null;
    }

    return (builder) => {
      builder.select(selects.map(it => {
        if (modelClass.jsonSchema.properties[it]) {
          return `${builder.tableRefFor(modelClass)}.${it}`;
        } else {
          return it;
        }
      }));
    };
  }
}

function fieldNameForModel(modelClass) {
  return _.camelCase(utils.typeNameForModel(modelClass));
}

function toJson(result) {
  if (_.isArray(result)) {
    for (var i = 0, l = result.length; i < l; ++i) {
      result[i] = result[i].$toJson();
    }
  } else {
    result = result.$toJson();
  }

  return result;
}

module.exports = SchemaBuilder;<|MERGE_RESOLUTION|>--- conflicted
+++ resolved
@@ -198,11 +198,7 @@
       const modelClass = modelData.modelClass;
       const ast = (data.fieldASTs || data.fieldNodes)[0];
       const eager = this._buildEager(ast, modelClass, data);
-<<<<<<< HEAD
-      const argFilter = this._filterForArgs(ast, modelClass);
-=======
       const argFilter = this._filterForArgs(ast, modelClass, data.variableValues);
->>>>>>> 1533da2b
       const selectFilter = this._filterForSelects(ast, modelClass);
       const builder = modelClass.query(ctx.knex);
 
