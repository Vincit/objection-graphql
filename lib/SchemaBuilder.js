--- conflicted
+++ resolved
@@ -193,13 +193,8 @@
         type = new graphqlRoot.GraphQLNonNull(type);
       }
       return {
-<<<<<<< HEAD
         type: type,
         args: {}
-=======
-        type: this._typeForModel(modelData),
-        args: _.omit(modelData.args, OMIT_FROM_RELATION_ARGS)
->>>>>>> f96e622b
       };
     } else if (relation instanceof objection.HasManyRelation || relation instanceof objection.ManyToManyRelation) {
       return {
